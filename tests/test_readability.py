--- conflicted
+++ resolved
@@ -113,7 +113,6 @@
     """<div><p>Some example text here.</p></div>""")
 
 
-<<<<<<< HEAD
 # Test whitespace around tags
 @mark.parametrize('punctuation', ['.', ',', '!', ':', ';', '?'])
 def test_ensure_correct_punctuation_joining(punctuation):
@@ -125,7 +124,8 @@
             </p>
         </div>""".format(punctuation),
     """<div><p>Some text like this{0} with punctuation.</p></div>""".format(punctuation))
-=======
+
+
 # Test comments inside tags
 def test_comments_inside_tags():
     """Ensure that comments inside tags are removed."""
@@ -133,4 +133,3 @@
         <p>Some <!-- --> text <!-- with a comment --> here.<!----></p>
         """,
     """<div><p>Some text here.</p></div>""")
->>>>>>> 72efb636
