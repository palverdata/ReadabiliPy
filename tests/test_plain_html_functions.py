"""Tests for plain_html functions."""
from bs4 import BeautifulSoup
from ..readabilipy import plain_html, text_manipulation


def test_remove_metadata():
    html = """
        <!DOCTYPE html>
        <html>
        <head></head>
        <body>
        <!-- Comment here -->
        </body>
        </html>
    """
    soup = BeautifulSoup(html, "html5lib")
    plain_html.remove_metadata(soup)
    assert "<!-- Comment here -->" not in str(soup)


def test_remove_blacklist():
    html = """
        <html>
        <body>
            <button type="button">Click Me!</button>
            <p>Hello</p>
        <body>
        </html>
    """
    soup = BeautifulSoup(html, "html5lib")
    plain_html.remove_blacklist(soup)
    assert "button" not in str(soup)


def test_remove_cdata():
    """Test all possible methods of CData inclusion. Note that in the final
    example the '//' prefixes have no effect (since we are not in a <script>)
    tag and so we expect that the first will be displayed (tested in Chrome and
    Safari)."""
    html = """
        <div>
            <p>Some text <![CDATA[Text inside two tags]]></p>
            <![CDATA[Text inside one tag]]>
        </div>
        <![CDATA[Text outside tags]]>
        <script type="text/javascript">
            //<![CDATA[
            document.write("<");
            //]]>
        </script>
        //<![CDATA[
            invalid CDATA block
        //]]>
    """.strip()
    parsed_html = str(plain_html.parse_to_tree(html))
    expected_output = "<div><div><p>Some text</p></div><p>//</p></div>"
<<<<<<< HEAD
    assert text_manipulation.simplify_html(parsed_html) == expected_output


def test_extract_title():
    htmls = [
        """
            <html>
            <head>
                <meta name="fb_title" content="Example title" />
            </head>
            <body>
                <p>Hello world</p>
            <body>
            </html>
        """,
        """
            <html>
            <head>
            </head>
            <body>
                <header><h1>Example title</h1></header>
                <p>Hello world</p>
            <body>
            </html>
        """,
        """
            <html>
            <head>
            </head>
            <body>
                <h2 class="title">Example title</h2>
                <p>Hello world</p>
            <body>
            </html>
        """
    ]
    addicting_info_htmls = [
        """
            <h1 class="entry-title">
                <a href="http://addictinginfo.com/2018/10/15/trump-denies-charitable-donation-he-promised-if-elizabeth-warren-releases-dna-results-and-its-on-video/"
                    title="Permalink to Trump Denies Charitable Donation He Promised If Elizabeth Warren Releases DNA Results And It&#8217;s On Video"
                    rel="bookmark">Trump Denies Charitable Donation He Promised If Elizabeth Warren Releases DNA Results And
                    It&#8217;s On Video</a>
            </h1>
        """,
        """
            <meta property="og:title" content="Trump Denies Charitable Donation He Promised If Elizabeth Warren Releases DNA Results And It&#8217;s On Video" />
        """
    ]
    expected_output = "Example title"
    for html in htmls:
        output = plain_html.extract_title(html)
        assert output == expected_output
    expected_output = "Trump Denies Charitable Donation He Promised If Elizabeth Warren Releases DNA Results And It’s On Video"
    for html in addicting_info_htmls:
        output = plain_html.extract_title(html)
        assert output == expected_output

def test_extract_date():
    htmls = [
        """
            <meta name="Last-Modified" content="2018-12-21T06:30:21" />
        """,
        """
            <time datetime="2018-12-21T06:30:21"></time>
            <time>2018-12-21T06:30:22</time>
        """
    ]
    expected_output = "2018-12-21T06:30:21"
    for html in htmls:
        output = plain_html.extract_date(html)
        assert output == expected_output
=======
    assert text_manipulation.simplify_html(parsed_html) == expected_output
>>>>>>> 04c3f2fb
<|MERGE_RESOLUTION|>--- conflicted
+++ resolved
@@ -54,79 +54,4 @@
     """.strip()
     parsed_html = str(plain_html.parse_to_tree(html))
     expected_output = "<div><div><p>Some text</p></div><p>//</p></div>"
-<<<<<<< HEAD
-    assert text_manipulation.simplify_html(parsed_html) == expected_output
-
-
-def test_extract_title():
-    htmls = [
-        """
-            <html>
-            <head>
-                <meta name="fb_title" content="Example title" />
-            </head>
-            <body>
-                <p>Hello world</p>
-            <body>
-            </html>
-        """,
-        """
-            <html>
-            <head>
-            </head>
-            <body>
-                <header><h1>Example title</h1></header>
-                <p>Hello world</p>
-            <body>
-            </html>
-        """,
-        """
-            <html>
-            <head>
-            </head>
-            <body>
-                <h2 class="title">Example title</h2>
-                <p>Hello world</p>
-            <body>
-            </html>
-        """
-    ]
-    addicting_info_htmls = [
-        """
-            <h1 class="entry-title">
-                <a href="http://addictinginfo.com/2018/10/15/trump-denies-charitable-donation-he-promised-if-elizabeth-warren-releases-dna-results-and-its-on-video/"
-                    title="Permalink to Trump Denies Charitable Donation He Promised If Elizabeth Warren Releases DNA Results And It&#8217;s On Video"
-                    rel="bookmark">Trump Denies Charitable Donation He Promised If Elizabeth Warren Releases DNA Results And
-                    It&#8217;s On Video</a>
-            </h1>
-        """,
-        """
-            <meta property="og:title" content="Trump Denies Charitable Donation He Promised If Elizabeth Warren Releases DNA Results And It&#8217;s On Video" />
-        """
-    ]
-    expected_output = "Example title"
-    for html in htmls:
-        output = plain_html.extract_title(html)
-        assert output == expected_output
-    expected_output = "Trump Denies Charitable Donation He Promised If Elizabeth Warren Releases DNA Results And It’s On Video"
-    for html in addicting_info_htmls:
-        output = plain_html.extract_title(html)
-        assert output == expected_output
-
-def test_extract_date():
-    htmls = [
-        """
-            <meta name="Last-Modified" content="2018-12-21T06:30:21" />
-        """,
-        """
-            <time datetime="2018-12-21T06:30:21"></time>
-            <time>2018-12-21T06:30:22</time>
-        """
-    ]
-    expected_output = "2018-12-21T06:30:21"
-    for html in htmls:
-        output = plain_html.extract_date(html)
-        assert output == expected_output
-=======
-    assert text_manipulation.simplify_html(parsed_html) == expected_output
->>>>>>> 04c3f2fb
+    assert text_manipulation.simplify_html(parsed_html) == expected_output