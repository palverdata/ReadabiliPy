"""Turn input HTML into a cleaned parsed tree."""
from bs4 import BeautifulSoup, Comment, Doctype
from .text_manipulation import normalise_text


def elements_to_delete():
    """Elements that will be deleted together with their contents."""
    html5_form_elements = ['button', 'datalist', 'fieldset', 'form', 'input',
                           'label', 'legend', 'meter', 'optgroup', 'option',
                           'output', 'progress', 'select', 'textarea']
    html5_image_elements = ['area', 'img', 'map', 'picture', 'source']
    html5_media_elements = ['audio', 'track', 'video']
    html5_embedded_elements = ['embed', 'iframe', 'math', 'object', 'param', 'svg']
    html5_interactive_elements = ['details', 'dialog', 'summary']
    html5_scripting_elements = ['canvas', 'noscript', 'script', 'template']
    html5_data_elements = ['data', 'link']
    html5_formatting_elements = ['style']
    html5_navigation_elements = ['nav']

    elements = html5_form_elements + html5_image_elements \
        + html5_media_elements + html5_embedded_elements \
        + html5_interactive_elements + html5_scripting_elements \
        + html5_data_elements + html5_formatting_elements \
        + html5_navigation_elements

    return elements


def elements_to_replace_with_contents():
    """Elements that we will discard while keeping their contents."""
    elements = ['a', 'abbr', 'address', 'b', 'bdi', 'bdo', 'center', 'cite',
                'code', 'del', 'dfn', 'em', 'i', 'ins', 'kbs', 'mark',
                'rb', 'ruby', 'rp', 'rt', 'rtc', 's', 'samp', 'small', 'span',
                'strong', 'time', 'u', 'var', 'wbr']
    return elements


def special_elements():
    """Elements that we will discard while keeping their contents that need
    additional processing."""
    elements = ['q', 'sub', 'sup']
    return elements


def block_level_whitelist():
    """Elements that we will always accept."""
    elements = ['article', 'aside', 'blockquote', 'caption', 'colgroup', 'col',
                'div', 'dl', 'dt', 'dd', 'figure', 'figcaption', 'footer',
                'h1', 'h2', 'h3', 'h4', 'h5', 'h6', 'header', 'li', 'main',
                'ol', 'p', 'pre', 'section', 'table', 'tbody', 'thead',
                'tfoot', 'tr', 'td', 'th', 'ul']
    return elements


def structural_elements():
    """Structural elements we do no further processing on (though we do remove attributes and alter their contents)"""
    return ['html', 'head', 'body']


def metadata_elements():
    """Metadata elements we do no further processing on (though we do remove attributes and alter their contents)"""
    return ['meta', 'link', 'base', 'title']


def linebreak_elements():
    return ['br', 'hr']


def known_elements():
    """All elements that we know by name."""
    return structural_elements() + metadata_elements() + linebreak_elements() + elements_to_delete() \
        + elements_to_replace_with_contents() + special_elements() \
        + block_level_whitelist()


def remove_metadata(soup):
    """Remove comments, CData and doctype. These are not rendered by browsers.
    The lxml-based parsers automatically convert CData to comments unless it is
    inside <script> tags. CData will therefore be removed either as a comment
    or as part of a <script> but if any other behaviour is desired, the HTML
    will need to be pre-processed before giving it to the BeautifulSoup parser.

    We were a bit worried about potentially removing content here but satisfied
    ourselves it won't be displayed by most browsers in most cases
    (see https://github.com/alan-turing-institute/ReadabiliPy/issues/32)"""
    for comment in soup.findAll(string=lambda text: any([isinstance(text, x) for x in [Comment, Doctype]])):
        comment.extract()


def strip_attributes(soup):
    """Strip class and style attributes."""
    for element in soup.find_all():
        element.attrs.pop("class", None)
        element.attrs.pop("style", None)


def remove_blacklist(soup):
    """Remove all blacklisted elements."""
    for element_name in elements_to_delete():
        for element in soup.find_all(element_name):
            element.decompose()


def unwrap_elements(soup):
    """Flatten all elements where we are only interested in their contents."""
    # We do not need to unwrap from the "bottom up" as all we are doing is replacing elements with their contents so
    # we will still find child elements after their parent has been unwrapped.
    for element_name in elements_to_replace_with_contents():
        for element in soup.find_all(element_name):
            element.unwrap()


def process_special_elements(soup):
    """Flatten special elements while processing their contents."""
    for element_name in special_elements():
        for element in soup.find_all(element_name):
            if element.name == 'q':
                element.string = '"{0}"'.format(element.string)
            if element.name == 'sub':
                element.string = '_{0}'.format(element.string)
            if element.name == 'sup':
                element.string = '^{0}'.format(element.string)
            element.unwrap()


def process_unknown_elements(soup):
    """Replace any unknown elements with their contents."""
    for element in soup.find_all():
        if element.name not in known_elements():
            element.unwrap()


def consolidate_text(soup):
    """Join any consecutive NavigableStrings together."""
    # Iterate over all strings in the tree
    for element in soup.find_all(string=True):
        # If the previous element is the same type then extract the current string and append to previous
        if type(element.previous_sibling) is type(element):
            text = "".join([str(element.previous_sibling), str(element)])
            element.previous_sibling.replace_with(text)
            element.extract()


def remove_empty_strings_and_elements(soup):
    """Remove any strings which contain only whitespace. Without this,
    consecutive linebreaks may not be identified correctly."""
    for element in list(soup.descendants):
        if not normalise_text(str(element)):
            element.extract()


def insert_paragraph_breaks(soup):
    """Identify <br> and <hr> and split their parent element into multiple elements where appropriate."""
    # Indicator which is used as a placeholder to mark paragraph breaks
    BREAK_INDICATOR = "|BREAK_HERE|"

    # Find consecutive <br> elements and replace with a break marker
    for element in soup.find_all('br'):
        # When the next element is not another <br> count how long the chain is
        if (element.next_sibling is None) or (element.next_sibling.name != 'br'):
            br_element_chain = [element]
            while (br_element_chain[-1].previous_sibling is not None) and (br_element_chain[-1].previous_sibling.name == 'br'):
                br_element_chain.append(br_element_chain[-1].previous_sibling)

            # If there's only one <br> then we replace it with a space
            if len(br_element_chain) == 1:
                br_element_chain[0].replace_with(" ")
            # If there are multiple <br>s then replace them with BREAK_INDICATOR
            else:
                br_element_chain[0].replace_with(BREAK_INDICATOR)
                for inner_element in br_element_chain[1:]:
                    inner_element.decompose()

    # Find consecutive <hr> elements and replace with a break marker
    # Use a list rather than the generator, since we are altering the tree as we traverse it
    for element in list(soup.find_all('hr')):
        element.replace_with(BREAK_INDICATOR)

    # Consolidate the text again now that we have added strings to the tree
    consolidate_text(soup)

    # Iterate through the tree, splitting string elements which contain BREAK_INDICATOR
    # Use a list rather than the generator, since we are altering the tree as we traverse it
    for element in list(soup.find_all(string=True)):
        if BREAK_INDICATOR in element:
            # Split the text into two or more fragments (there maybe be multiple BREAK_INDICATORs in the string)
            text_fragments = [s.strip() for s in str(element).split(BREAK_INDICATOR)]

            # Get the parent element
            parent_element = element.parent

            # If the parent is a paragraph then we want to close and reopen by creating a new tag
            if parent_element.name == "p":
                # Iterate in reverse order as we are repeatedly adding new elements directly after the original one
                for text_fragment in text_fragments[:0:-1]:
                    new_p_element = soup.new_tag("p")
                    new_p_element.string = text_fragment
                    parent_element.insert_after(new_p_element)
                parent_element.string.replace_with(text_fragments[0])
            # Otherwise we want to simply include all the text fragments as independent NavigableStrings (that will be wrapped later)
            else:
                # Iterate in reverse order as we are repeatedly adding new elements directly after the original one
                for text_fragment in text_fragments[:0:-1]:
                    element.insert_after(soup.new_string(text_fragment))
                element.string.replace_with(text_fragments[0])


def normalise_strings(soup):
    """Remove extraneous whitespace and fix unicode issues in all strings."""
    # Iterate over all strings in the tree (including bare strings outside tags)
    for element in soup.find_all(string=True):
        # Treat Beautiful Soup text elements as strings when normalising since normalisation returns a copy of the string
        text = str(element)
        normalised_text = normalise_text(text)
        # Replace the element with a new string element of the same type, but containing the normalised text
        element.replace_with(type(element)(normalised_text))


def wrap_bare_text(soup):
    """Wrap any remaining bare text in <p> tags.

    We do this to ensure that there is a strong, unique correspondance between presentational paragraphs and DOM structure
     - all presentational paragraphs should be the only content associated with their immediate parent
     - all presentational paragraphs at the same conceptual level should be equally nested
     - the string as displayed in the browser should be equivalent to the innerHTML of the parent (so that indexing is equivalent between presentation and source)

    The following examples should not be allowed:

     1. Two presentational elements at the same DOM level have non-equivalent index levels
       <div index="1.1">
         text
         <p index="1.1.1">more text</p>
       </div>

     2. Index 1.1 might contain both strings
       <div index="1.1">
         <p index="1.1.1">more text</p>
         text
       </div>

     3. Two presentational paragraphs are included in the same index
       <div index="1.1">
         text
         <p index="1.1.1">more text</p>
         yet more text
       </div>
    """
    # Iterate over all strings in the tree
    for element in soup.find_all(string=True):
        # If this is the only child of a whitelisted block then do nothing
        # if we add <p> tags here then:
        # - this might not be allowed for all whitelisted elements
        # - we are adding additional structure that was not present in the original document
        if element.parent.name in block_level_whitelist() and len(element.parent.contents) == 1:
            pass
        # ... otherwise wrap them in <p> tags
        else:
            p_element = soup.new_tag("p")
            p_element.string = element
            element.replace_with(p_element)


def recursively_prune_elements(soup):
    """Recursively prune out any elements which have no children or only zero-length children."""
    def single_replace():
        n_removed = 0
        # Remove elements with no children
        for element in soup.find_all(lambda elem: len(list(elem.children)) == 0):
            element.decompose()
            n_removed += 1
        # Remove elements with only zero-length children
        for element in soup.find_all(lambda elem: sum([len(c) for c in elem.children]) == 0):
            element.decompose()
            n_removed += 1
        return n_removed
    # Repeatedly apply single_replace() until no elements are being removed
    while single_replace():
        pass
    # remove_empty_strings_and_elements()


def parse_to_tree(html):
    """Turn input HTML into a cleaned parsed tree."""
    # Insert space into non-spaced comments so that html5lib can interpret them correctly
    html = html.replace("<!---->", "<!-- -->")

    # Convert the HTML into a Soup parse tree
    soup = BeautifulSoup(html, "html5lib")

    # Remove comments, CDATA (which is converted to comments) and DOCTYPE
    remove_metadata(soup)

    # Strip tag attributes apart from 'class' and 'style'
    strip_attributes(soup)

    # Remove blacklisted elements
    remove_blacklist(soup)

    # Unwrap elements where we want to keep the text but drop the containing tag
    unwrap_elements(soup)

    # Process elements with special innerText handling
    process_special_elements(soup)

    # Process unknown elements
    process_unknown_elements(soup)

    # Consolidate text, joining any consecutive NavigableStrings together.
    # Must come before any whitespace operations (eg. remove_empty_strings_and_elements or normalise_strings)
    consolidate_text(soup)

    # Remove empty string elements
    remove_empty_strings_and_elements(soup)

    # Replace <br> and <hr> elements with paragraph breaks
    # Must come after remove_empty_strings_and_elements so that consecutive <br>s can be identified
    # Re-consolidates strings at the end, so must come before normalise_strings
    insert_paragraph_breaks(soup)

    # Wrap any remaining bare text in a suitable block level element
    # Must come after consolidate_text and identify_and_replace_break_elements
    # otherwise there may be multiple strings inside a <p> tag which would create nested <p>s
    wrap_bare_text(soup)

    # Normalise all strings, removing whitespace and fixing unicode issues
    # Must come after consolidate_text and insert_paragraph_breaks which join
    # strings with semantic whitespace
    normalise_strings(soup)

    # Recursively replace any elements which have no children or only zero-length children
    recursively_prune_elements(soup)

    # Finally ensure that the whole tree is wrapped in a div
    # Strip out enclosing elements that cannot live inside a div
    while soup.contents and (soup.contents[0].name in structural_elements()):
        soup.contents[0].unwrap()
    # If the outermost tag is a single div then return it
    if len(soup.contents) == 1 and soup.contents[0].name == "div":
        return soup

    # ... otherwise wrap in a div and return that
    root = soup.new_tag("div")
    root.append(soup)
<<<<<<< HEAD
    return root


def extract_element(html, extraction_paths):
    """Return the relevant element (title, date or byline) from article HTML"""

    # Convert the HTML into a Soup parse tree
    soup = BeautifulSoup(html, "html5lib")

    element = None
    for tag_dict in extraction_paths:

        # Overwrite the element var if not already found
        if element is None:

            for path in tag_dict["paths"]:

                if element is None:

                    for attr_set in tag_dict["attrs"]:

                        if len(path) > 1:
                            # Call find() for each element in the soup from path
                            # Only for the lowest level element do we filter by attribute
                            soup_tag = soup.find(path[0])
                            i = 1
                            soup_tags = []
                            for level in path[1:]:
                                i += 1
                                if soup_tag:
                                    if i == len(path):
                                        soup_tags.append(soup_tag.find(path, attr_set))
                                    else:
                                        soup_tags.append(soup_tag.find(path))
                        else:
                            soup_tags = soup.find_all(path[0], attr_set)

                        # Handle the element being text in the HTML or an attr (e.g. content)
                        # If soup_tag was not found, element does not get set
                        goToNextTag = True
                        for soup_tag in soup_tags:
                            if goToNextTag:
                                goToNextElementAttr = True
                                for element_attr in tag_dict["element_attrs"]:
                                    if element_attr == "text":
                                        if soup_tag and soup_tag.text:
                                            element = soup_tag.text
                                            goToNextTag = False
                                            goToNextElementAttr = False
                                    else:
                                        if soup_tag and soup_tag.has_attr(element_attr):
                                            element = soup_tag[element_attr]
                                            goToNextTag = False
                                            goToNextElementAttr = False

    # Strip unwanted whitespace from the element
    if element:
        element = re.sub(r"\s+", " ", element)
        element = re.sub(r"^\s", "", element)
        element = re.sub(r"\s$", "", element)

    return element

def extract_title(html):
    """Return the article title from the article HTML"""

    # List of dictionaries for each top level HTML tag that could contain a title
    # These should be ordered by likelihood and specificity
    extraction_paths = [
        {
            "paths": [["meta"]],
            "attrs": [{"property": "og:title"}, {"itemprop": "headline"}, {"name": "fb_title"}, {"name": "sailthru.author"}, {"name": "dcterms.title"}, {"name": "title"}],
            "element_attrs": ["content"]
        },
        {
            "paths": [["header", "h1"]],  # multi-level HTML tag (header/h1)
            "attrs": [None],  # note: attributes are for the bottom level tag in path (h1 here)
            "element_attrs": ["text"]
        },
        {
            "paths": [["h1"], ["h2"]],  # multiple top level HTML tags
            "attrs": [{"class": "title"}, {"class": "entry-title"}, {"itemprop": "headline"}, {"class": "post__byline-name-hyphenated"}],
            "element_attrs": ["text"]
        }
    ]

    return extract_element(html, extraction_paths)

def extract_date(html):
    """Return the article date from the article HTML"""

    # List of dictionaries for each top level HTML tag that could contain a date
    # These should be ordered by likelihood and specificity
    extraction_paths = [
        {
            "paths": [["meta"]],
            "attrs": [{"name": "Last-Modified"}, {"name": "dcterms.created"}, {"name": "published"}, {"name": "published_time_telegram"}, {"property": "article:published"}, {"property": "article:published_time"}, {"property": "og:article:published_time"}, {"property": "og:article:pubdate"}, {"itemprop": "datePublished"}],
            "element_attrs": ["content"]
        },
        {
            "paths": [["div", "time"]],
            "attrs": [{"class": "visually-hidden"}],
            "element_attrs": ["datetime", "text"]
        },
        {
            "paths": [["time"]],
            "attrs": [{"class": "entry-date"}, {"class": "post-entry-time"}, {"class": "post-date updated"}, {"class": "post__date"}, {"itemprop": "datePublished"}, None],
            "element_attrs": ["datetime", "content", "text"]
        },
        {
            "paths": [["span"]],
            "attrs": [{"class": "timestamp "}],
            "element_attrs": ["data-epoch-time", "text"]
        },
        {
            "paths": [["span"]],
            "attrs": [{"class": "article-element__meta-item"}, {"class": "updated"}, {"class": "entry-date"}],
            "element_attrs": []
        },
        {
            "paths": [["span"]],
            "attrs": [{"class": "date published time"}],
            "element_attrs": ["title"]
        },
        {
            "paths": [["p"]],
            "attrs": [{"itemprop": "datePublished"}],
            "element_attrs": ["text"]
        },
        {
            "paths": [["div"]],
            "attrs": [{"class": "keyvals"}],
            "element_attrs": ["data-content_published_date"]
        },
        {
            "paths": [["div"]],
            "attrs": [{"class": "publish-date"}],
            "element_attrs": ["text"]
        }
    ]

    return extract_element(html, extraction_paths)
=======
    return root
>>>>>>> 04c3f2fb
<|MERGE_RESOLUTION|>--- conflicted
+++ resolved
@@ -341,149 +341,4 @@
     # ... otherwise wrap in a div and return that
     root = soup.new_tag("div")
     root.append(soup)
-<<<<<<< HEAD
-    return root
-
-
-def extract_element(html, extraction_paths):
-    """Return the relevant element (title, date or byline) from article HTML"""
-
-    # Convert the HTML into a Soup parse tree
-    soup = BeautifulSoup(html, "html5lib")
-
-    element = None
-    for tag_dict in extraction_paths:
-
-        # Overwrite the element var if not already found
-        if element is None:
-
-            for path in tag_dict["paths"]:
-
-                if element is None:
-
-                    for attr_set in tag_dict["attrs"]:
-
-                        if len(path) > 1:
-                            # Call find() for each element in the soup from path
-                            # Only for the lowest level element do we filter by attribute
-                            soup_tag = soup.find(path[0])
-                            i = 1
-                            soup_tags = []
-                            for level in path[1:]:
-                                i += 1
-                                if soup_tag:
-                                    if i == len(path):
-                                        soup_tags.append(soup_tag.find(path, attr_set))
-                                    else:
-                                        soup_tags.append(soup_tag.find(path))
-                        else:
-                            soup_tags = soup.find_all(path[0], attr_set)
-
-                        # Handle the element being text in the HTML or an attr (e.g. content)
-                        # If soup_tag was not found, element does not get set
-                        goToNextTag = True
-                        for soup_tag in soup_tags:
-                            if goToNextTag:
-                                goToNextElementAttr = True
-                                for element_attr in tag_dict["element_attrs"]:
-                                    if element_attr == "text":
-                                        if soup_tag and soup_tag.text:
-                                            element = soup_tag.text
-                                            goToNextTag = False
-                                            goToNextElementAttr = False
-                                    else:
-                                        if soup_tag and soup_tag.has_attr(element_attr):
-                                            element = soup_tag[element_attr]
-                                            goToNextTag = False
-                                            goToNextElementAttr = False
-
-    # Strip unwanted whitespace from the element
-    if element:
-        element = re.sub(r"\s+", " ", element)
-        element = re.sub(r"^\s", "", element)
-        element = re.sub(r"\s$", "", element)
-
-    return element
-
-def extract_title(html):
-    """Return the article title from the article HTML"""
-
-    # List of dictionaries for each top level HTML tag that could contain a title
-    # These should be ordered by likelihood and specificity
-    extraction_paths = [
-        {
-            "paths": [["meta"]],
-            "attrs": [{"property": "og:title"}, {"itemprop": "headline"}, {"name": "fb_title"}, {"name": "sailthru.author"}, {"name": "dcterms.title"}, {"name": "title"}],
-            "element_attrs": ["content"]
-        },
-        {
-            "paths": [["header", "h1"]],  # multi-level HTML tag (header/h1)
-            "attrs": [None],  # note: attributes are for the bottom level tag in path (h1 here)
-            "element_attrs": ["text"]
-        },
-        {
-            "paths": [["h1"], ["h2"]],  # multiple top level HTML tags
-            "attrs": [{"class": "title"}, {"class": "entry-title"}, {"itemprop": "headline"}, {"class": "post__byline-name-hyphenated"}],
-            "element_attrs": ["text"]
-        }
-    ]
-
-    return extract_element(html, extraction_paths)
-
-def extract_date(html):
-    """Return the article date from the article HTML"""
-
-    # List of dictionaries for each top level HTML tag that could contain a date
-    # These should be ordered by likelihood and specificity
-    extraction_paths = [
-        {
-            "paths": [["meta"]],
-            "attrs": [{"name": "Last-Modified"}, {"name": "dcterms.created"}, {"name": "published"}, {"name": "published_time_telegram"}, {"property": "article:published"}, {"property": "article:published_time"}, {"property": "og:article:published_time"}, {"property": "og:article:pubdate"}, {"itemprop": "datePublished"}],
-            "element_attrs": ["content"]
-        },
-        {
-            "paths": [["div", "time"]],
-            "attrs": [{"class": "visually-hidden"}],
-            "element_attrs": ["datetime", "text"]
-        },
-        {
-            "paths": [["time"]],
-            "attrs": [{"class": "entry-date"}, {"class": "post-entry-time"}, {"class": "post-date updated"}, {"class": "post__date"}, {"itemprop": "datePublished"}, None],
-            "element_attrs": ["datetime", "content", "text"]
-        },
-        {
-            "paths": [["span"]],
-            "attrs": [{"class": "timestamp "}],
-            "element_attrs": ["data-epoch-time", "text"]
-        },
-        {
-            "paths": [["span"]],
-            "attrs": [{"class": "article-element__meta-item"}, {"class": "updated"}, {"class": "entry-date"}],
-            "element_attrs": []
-        },
-        {
-            "paths": [["span"]],
-            "attrs": [{"class": "date published time"}],
-            "element_attrs": ["title"]
-        },
-        {
-            "paths": [["p"]],
-            "attrs": [{"itemprop": "datePublished"}],
-            "element_attrs": ["text"]
-        },
-        {
-            "paths": [["div"]],
-            "attrs": [{"class": "keyvals"}],
-            "element_attrs": ["data-content_published_date"]
-        },
-        {
-            "paths": [["div"]],
-            "attrs": [{"class": "publish-date"}],
-            "element_attrs": ["text"]
-        }
-    ]
-
-    return extract_element(html, extraction_paths)
-=======
-    return root
->>>>>>> 04c3f2fb
+    return root