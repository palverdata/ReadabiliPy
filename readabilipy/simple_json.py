--- conflicted
+++ resolved
@@ -48,17 +48,13 @@
         # Call Mozilla's Readability.js Readability.parse() function via node, writing output to a temporary file
         article_json_path = f_html.name + ".json"
         jsdir = os.path.join(os.path.dirname(__file__), 'javascript')
-<<<<<<< HEAD
-        with chdir(jsdir):
-            subprocess.run(
-                ["node", "ExtractArticle.js", "-i", html_path, "-o", article_json_path],
-                check=True,
-                stdout=subprocess.DEVNULL,
-                stderr=subprocess.DEVNULL,
-            )
-=======
-        subprocess.check_call(["node", "ExtractArticle.js", "-i", html_path, "-o", json_path], cwd=jsdir)
->>>>>>> 17fae490
+        subprocess.run(
+            ["node", "ExtractArticle.js", "-i", html_path, "-o", article_json_path],
+            check=True,
+            cwd=jsdir,
+            stdout=subprocess.DEVNULL,
+            stderr=subprocess.DEVNULL,
+        )
 
         # Read output of call to Readability.parse() from JSON file and return as Python dictionary
         with open(article_json_path, "r") as json_file:
